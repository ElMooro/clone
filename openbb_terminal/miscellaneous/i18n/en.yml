en:
  _home_: Information, guides and support for the OpenBB Terminal
  intro: introduction on the OpenBB Terminal
  about: discover the capabilities of the OpenBB Terminal (https://openbb.co/docs)
  support: pre-populate a support ticket for our team to evaluate
  survey: fill in our 2-minute survey so we better understand how we can improve the terminal
  update: attempt to update the terminal automatically (GitHub version)
  wiki: search for an expression in Wikipedia (https://www.wikipedia.org/)
  news: display news articles based on term and data sources
  keys: set API keys and check their validity
  featflags: enable and disable feature flags
  sources: select your preferred data sources
  account: manage your OpenBB account
  settings: tune settings (export folder, timezone, language, plot size)
  _scripts_: Record and execute your own .openbb routine scripts
  record: start recording current session
  stop: stop session recording and convert to .openbb routine
  exe: execute .openbb routine scripts (use exe --example for an example)
  _configure_: Configure your own terminal
  _main_menu_: Main menu
  account/_authentication_: Authentication
  account/logout: Log out from OpenBB account
  account/_personal_access_token_: OpenBB Personal Access Token
  account/generate: Generate a Personal Access Token
  account/show: Shows the current Personal Access Token
  account/revoke: Revoke the Personal Access Token
  account/_info_: Cloud storage of keys, settings and feature flags
  account/sync: Turns the cloud synchronization on/off
  account/pull: Pull data from cloud
  account/clear: Clear data from cloud
  account/_routines_: Cloud storage of routines
  account/list: List available routines
  account/upload: Upload routine
  account/download: Download routine
  account/delete: Delete routine
  keys/_keys_: This menu allows you to set your own API keys. Type 'about' for more information
  keys/mykeys: get your defined keys
  keys/_status_: Status
  defined, test passed: defined, test passed
  defined, test failed: defined, test failed
  not defined: not defined
  defined, not tested: defined, not tested
  defined, test inconclusive: defined, test inconclusive
  sources/_info_: Get and set default data sources
  sources/get: get available data sources associated with command
  sources/set: set default data source for a command
  featflags/_info_: Feature flags through environment variables
  featflags/retryload: retry misspelled commands with load first
  featflags/tab: use tabulate to print dataframes
  featflags/cls: clear console after each command
  featflags/color: use coloring features
  featflags/promptkit: enable prompt toolkit (autocomplete and history)
  featflags/thoughts: thoughts of the day
  featflags/reporthtml: open report as HTML otherwise notebook
  featflags/exithelp: automatically print help when quitting menu
  featflags/rcontext: remember contexts loaded params during session
  featflags/rich: colorful rich terminal
  featflags/richpanel: colorful rich terminal panel
  featflags/ion: interactive matplotlib mode
  featflags/watermark: watermark in figures
  featflags/cmdloc: command location displayed in figures
  featflags/tbhint: displays usage hints in the bottom toolbar
  settings/_info_: Settings through environment variables
  settings/colors: set your own terminal colors
  settings/autoscaling: plot autoscaling
  settings/dt: add or remove datetime from flair
  settings/flair: set the flair emoji to be used
  settings/_flair: Flair
  settings/lang: terminal language
  settings/_language: Language
  settings/userdata: set folder to store user data
  settings/tz: set different timezone
  settings/dpi: dots per inch
  settings/backend: plotting backend (None, tkAgg, MacOSX, Qt5Agg)
  settings/height: select plot height
  settings/_preferred_data_source_file: Preferred data source file
  settings/width: select plot width
  settings/pheight: select plot percentage height
  settings/pwidth: select plot percentage width
  settings/monitor: which monitor to display (primary 0, secondary 1)
  settings/_dpi: Plot dots per inch
  settings/_backend: Backend
  settings/_plot_height: Plot height
  settings/_plot_width: Plot width
  settings/_plot_height_pct: Plot height [%]
  settings/_plot_width_pct: Plot width [%]
  settings/_monitor: Monitor
  settings/_user_data_folder: User Data Folder
  settings/_timezone: Timezone
  settings/source: specify data source file
  settings/_data_source: Data sources
  settings/tbnews: displays tweets news in the bottom toolbar
  settings/tweetnews: tweak tweet news parameters
  settings/_tbnu: Time (in seconds) between tweet news updates
  settings/_tatt: Twitter accounts to track
  settings/_nttli: Number of tweets to look into from each account
  settings/_tk: Keywords to look for in tweets
  _toolkits_: OpenBB Toolkits
  stocks: access historical pricing data, options, sector and industry, and overall due diligence
  crypto: dive into onchain data, tokenomics, circulation supply, nfts and more
  etf: exchange traded funds. Historical pricing, compare holdings and screening
  economy: global macroeconomic data, e.g. futures, yield, treasury
  forex: foreign exchanges, quotes, forward rates for currency pairs and oanda integration
  funds: mutual funds search, overview, holdings and sector weights
  futures: commodities, bonds, index, bitcoin and forex
  futures/search: search for a future based on category or exchange
  futures/historical: get historical timeseries
  futures/curve: get futures curves
  alternative: alternative datasets, such as COVID and open source metrics
  econometrics: statistical and quantitative methods for relationships between datasets
  forecast: timeseries forecasting with machine learning
  portfolio: perform portfolio optimization and look at portfolio performance and attribution
  dashboards: interactive dashboards using voila and jupyter notebooks
  stocks/filings: the most-recent form submissions to the SEC
  stocks/search: search a specific stock ticker for analysis
  stocks/load: load a specific stock ticker and additional info for analysis
  stocks/_ticker: Stock
  stocks/quote: view the current price for a specific stock ticker
  stocks/tob: view top of book for loaded ticker (US exchanges only)
  stocks/candle: view a candle chart for a specific stock ticker
  stocks/news: latest news of the company
  stocks/codes: FIGI, SIK and SIC codes codes
  stocks/th: trading hours,                check open markets
  stocks/options: options menu,                 chains, open interest, greeks, parity
  stocks/disc: discover trending stocks,     map, sectors, high short interest
  stocks/sia: sector and industry analysis, companies per sector, quick ratio per industry and country
  stocks/dps: dark pool and short data,     darkpool, short interest, ftd
  stocks/scr: screener stocks,              overview/performance, using preset filters
  stocks/ins: insider trading,              latest penny stock buys, top officer purchases
  stocks/gov: government menu,              house trading, contracts, corporate lobbying
  stocks/ba: behavioural analysis,         from reddit, stocktwits, twitter, google
  stocks/ca: comparison analysis,          get similar, historical, correlation, financials
  stocks/fa: fundamental analysis,         income, balance, cash, ratios, earnings, expectations
  stocks/res: research web page,            macroaxis, yahoo finance, fool
  stocks/bt: strategy backtester,          simple ema, ema cross, rsi strategies
  stocks/ta: technical analysis,           ema, macd, rsi, adx, bbands, obv
  stocks/qa: quantitative analysis,        decompose, cusum, residuals analysis
  stocks/forecast: forecast techniques,          rnn, nbeats, transformer, block rnn
  stocks/options/unu: show unusual options activity
  stocks/options/calc: basic call/put PnL calculator
  stocks/options/screen: screens tickers based on preset
  stocks/options/load: load new ticker
  stocks/options/exp: see and set expiration dates
  stocks/options/_ticker: Ticker
  stocks/options/_expiry: Expiry
  stocks/options/pcr: display put call ratio for ticker
  stocks/options/info: display option information (volatility, IV rank etc)
  stocks/options/chains: display option chains with greeks
  stocks/options/oi: plot open interest
  stocks/options/vol: plot volume
  stocks/options/voi: plot volume and open interest
  stocks/options/hist: plot option history
  stocks/options/vsurf: show 3D volatility surface
  stocks/options/grhist: plot option greek history
  stocks/options/plot: plot variables provided by the user
  stocks/options/parity: shows whether options are above or below expected price
  stocks/options/binom: shows the value of an option using binomial options pricing
  stocks/options/greeks: shows the greeks for a given option
  stocks/options/eodchain: gets option chain at a specific date
  stocks/options/pricing: shows options pricing and risk neutral valuation
  stocks/options/hedge: shows portfolio weights in order to neutralise delta
  stocks/options/screen/view: view available presets (or one in particular)
  stocks/options/screen/set: set one of the available presets
  stocks/options/screen/_preset: Preset
  stocks/options/screen/scr: screen data from this preset
  stocks/options/screen/_screened_tickers: Last screened tickers
  stocks/options/screen/ca: take these to comparison analysis menu
  stocks/options/pricing/_ticker: Ticker
  stocks/options/pricing/_expiry: Expiry
  stocks/options/pricing/add: add an expected price to the list
  stocks/options/pricing/rmv: remove an expected price from the list
  stocks/options/pricing/show: show the listed of expected prices
  stocks/options/pricing/rnval: risk neutral valuation for an option
  stocks/options/hedge/_ticker: Ticker
  stocks/options/hedge/_expiry: Expiry
  stocks/options/hedge/pick: pick the underlying asset position
  stocks/options/hedge/_underlying: Underlying Asset Position
  stocks/options/hedge/list: show the available strike prices for calls and puts
  stocks/options/hedge/add: add an option to the list of options
  stocks/options/hedge/rmv: remove an option from the list of options
  stocks/options/hedge/sop: show selected options and neutral portfolio weights
  stocks/options/hedge/plot: show the option payoff diagram
  stocks/th/symbol: select the symbol
  stocks/th/_symbol_name: Symbol name
  stocks/th/_symbol: Symbol
  stocks/th/_exchange: Exchange open
  stocks/th/open: show open markets
  stocks/th/closed: show closed markets
  stocks/th/all: show all markets
  stocks/th/exchange: show one exchange
  stocks/th/holidays: show all dates on which there is a market holiday
  stocks/disc/filings: the most-recent form submissions to the SEC
  stocks/disc/pipo: past IPOs dates
  stocks/disc/fipo: future IPOs dates
  stocks/disc/gainers: show latest top gainers
  stocks/disc/losers: show latest top losers
  stocks/disc/ugs: undervalued stocks with revenue and earnings growth above 25%
  stocks/disc/gtech: tech stocks with revenue and earnings growth more than 25%
  stocks/disc/active: most active stocks by intraday trade volumest
  stocks/disc/ulc: potentially undervalued large cap stocks
  stocks/disc/asc: small cap stocks with earnings growth rates better than 25%
  stocks/disc/arkord: orders by ARK Investment Management LLC
  stocks/disc/upcoming: upcoming earnings release dates
  stocks/disc/trending: trending news
  stocks/disc/cnews: customized news (buybacks, ipos, spacs, healthcare, politics)
  stocks/disc/lowfloat: low float stocks under 10M shares float
  stocks/disc/hotpenny: today's hot penny stocks
  stocks/disc/rtat: top 10 retail traded stocks per day
  stocks/disc/divcal: dividend calendar for selected date
  stocks/disc/heatmap: heatmap of SP500 tickers
  stocks/sia/select: select a specific ticker and all it's corresponding parameters
  stocks/sia/clear: clear all or one of industry, sector, country and market cap parameters
  stocks/sia/industry: see existing industries, or set industry if arg specified
  stocks/sia/sector: see existing sectors, or set sector if arg specified
  stocks/sia/country: see existing countries, or set country if arg specified
  stocks/sia/mktcap: set mktcap between nano, micro, small, mid, large or mega
  stocks/sia/exchange: revert exclude international exchanges flag
  stocks/sia/period: set period between annual, quarterly or trailing
  stocks/sia/_industry: Industry
  stocks/sia/_sector: Sector
  stocks/sia/_country: Country
  stocks/sia/_mktcap: Market Cap
  stocks/sia/_exclude_exchanges: Exclude Exchanges
  stocks/sia/_period: Period
  stocks/sia/_statistics_: Statistics
  stocks/sia/cps: companies per Sector based on Country (and Market Cap)
  stocks/sia/cpic: companies per Industry based on Country (and Market Cap)
  stocks/sia/cpis: companies per Industry based on Sector (and Market Cap)
  stocks/sia/cpcs: companies per Country based on Sector (and Market Cap)
  stocks/sia/cpci: companies per Country based on Industry (and Market Cap)
  stocks/sia/_financials_: Financials
  stocks/sia/_financials_loaded_: Financials - loaded data (fast mode)
  stocks/sia/metric: visualize financial metric across filters selected
  stocks/sia/vis: visualize financial metric across filters selected
  stocks/sia/_returned_tickers: Returned tickers
  stocks/sia/ca: take these to comparison analysis menu
  stocks/dps/load: load a specific stock ticker for analysis
  stocks/dps/shorted: show most shorted stocks
  stocks/dps/ctb: cost to borrow of stocks
  stocks/dps/hsi: show top high short interest stocks of over 20% ratio
  stocks/dps/prom: promising tickers based on dark pool shares regression
  stocks/dps/pos: dark pool short position
  stocks/dps/sidtc: short interest and days to cover
  stocks/dps/_ticker: Ticker
  stocks/dps/dpotc: dark pools (ATS) vs OTC data
  stocks/dps/ftd: fails-to-deliver data
  stocks/dps/spos: net short vs position
  stocks/dps/psi: price vs short interest volume
  stocks/scr/view: view available presets (defaults and customs)
  stocks/scr/set: set one of the available presets
  stocks/scr/_preset: Preset
  stocks/scr/historical: view historical price
  stocks/scr/overview: overview (e.g. Sector, Industry, Market Cap, Volume)
  stocks/scr/valuation: valuation (e.g. P/E, PEG, P/S, P/B, EPS this Y)
  stocks/scr/financial: financial (e.g. Dividend, ROA, ROE, ROI, Earnings)
  stocks/scr/ownership: ownership (e.g. Float, Insider Own, Short Ratio)
  stocks/scr/performance: performance (e.g. Perf Week, Perf YTD, Volatility M)
  stocks/scr/technical: technical (e.g. Beta, SMA50, 52W Low, RSI, Change)
  stocks/scr/arktrades: get ARK trades for a chosen ticker
  stocks/scr/_screened_tickers: Last screened tickers
  stocks/scr/ca: take these to comparison analysis menu
  stocks/ins/view: view available presets
  stocks/ins/set: set one of the available presets
  stocks/ins/_preset: Preset
  stocks/ins/filter: filter insiders based on preset
  stocks/ins/load: load a specific stock ticker for analysis
  stocks/ins/stats: insider stats of the company
  stocks/ins/act: insider activity over time
  stocks/ins/lins: last insider trading of the company
  stocks/ins/lcb: latest cluster buys
  stocks/ins/lpsb: latest penny stock buys
  stocks/ins/lit: latest insider trading (all filings)
  stocks/ins/lip: latest insider purchases
  stocks/ins/blip: big latest insider purchases ($25k+)
  stocks/ins/blop: big latest officer purchases ($25k+)
  stocks/ins/blcp: big latest CEO/CFO purchases ($25k+)
  stocks/ins/lis: latest insider sales
  stocks/ins/blis: big latest insider sales ($100k+)
  stocks/ins/blos: big latest officer sales ($100k+)
  stocks/ins/blcs: big latest CEO/CFO sales ($100k+)
  stocks/ins/topt: top officer purchases today
  stocks/ins/toppw: top officer purchases past week
  stocks/ins/toppm: top officer purchases past month
  stocks/ins/tipt: top insider purchases today
  stocks/ins/tippw: top insider purchases past week
  stocks/ins/tippm: top insider purchases past month
  stocks/ins/tist: top insider sales today
  stocks/ins/tispw: top insider sales past week
  stocks/ins/tispm: top insider sales past month
  stocks/ins/_ticker: Ticker
  stocks/ins/_last_insiders: Last Insiders
  stocks/ins/_top_insiders: Top Insiders
  stocks/gov/_explore: Explore
  stocks/gov/lasttrades: last trades
  stocks/gov/topbuys: show most purchased stocks
  stocks/gov/topsells: show most sold stocks
  stocks/gov/lastcontracts: show last government contracts given out
  stocks/gov/qtrcontracts: quarterly government contracts analysis
  stocks/gov/toplobbying: top corporate lobbying tickers
  stocks/gov/load: load a specific ticker for analysis
  stocks/gov/_ticker: Ticker
  stocks/gov/gtrades: show government trades
  stocks/gov/contracts: show government contracts
  stocks/gov/histcont: historical quarterly government contracts
  stocks/gov/lobbying: corporate lobbying details
  stocks/ca/ticker: set ticker to get similar companies from
  stocks/ca/_ticker: Ticker to get similar companies from
  stocks/ca/tsne: run TSNE on all SP500 stocks and returns closest tickers
  stocks/ca/get: get similar stocks
  stocks/ca/set: reset and set similar companies
  stocks/ca/add: add more similar companies
  stocks/ca/rmv: remove similar companies individually or all
  stocks/ca/_similar: Similar Companies
  stocks/ca/historical: historical price data comparison
  stocks/ca/hcorr: historical price correlation
  stocks/ca/volume: historical volume data comparison
  stocks/ca/income: income financials comparison
  stocks/ca/balance: balance financials comparison
  stocks/ca/cashflow: cashflow comparison
  stocks/ca/sentiment: sentiment analysis comparison
  stocks/ca/scorr: sentiment correlation
  stocks/ca/overview: brief overview comparison
  stocks/ca/valuation: brief valuation comparison
  stocks/ca/financial: brief financial comparison
  stocks/ca/ownership: brief ownership comparison
  stocks/ca/performance: brief performance comparison
  stocks/ca/technical: brief technical comparison
  stocks/ba/load: load a specific stock ticker for analysis
  stocks/ba/_ticker: Ticker
  stocks/ba/headlines: sentiment from 15+ major news headlines
  stocks/ba/snews: stock price displayed over sentiment of news headlines
  stocks/ba/wsb: show what WSB gang is up to in subreddit wallstreetbets
  stocks/ba/watchlist: show other users watchlist
  stocks/ba/popular: show popular tickers
  stocks/ba/spacc: show other users spacs announcements from subreddit SPACs
  stocks/ba/spac: show other users spacs announcements from other subs
  stocks/ba/getdd: gets due diligence from another user's post
  stocks/ba/redditsent: searches reddit for ticker and finds reddit sentiment
  stocks/ba/trending: trending stocks
  stocks/ba/stalker: stalk stocktwits user's last messages
  stocks/ba/bullbear: estimate quick sentiment from last 30 messages on board
  stocks/ba/messages: output up to the 30 last messages on the board
  stocks/ba/infer: infer about stock's sentiment from latest tweets
  stocks/ba/sentiment: in-depth sentiment prediction from tweets over time
  stocks/ba/mentions: interest over time based on stock's mentions
  stocks/ba/regions: regions that show highest interest in stock
  stocks/ba/interest: interest over time of sentences versus stock price
  stocks/ba/queries: top related queries with this stock
  stocks/ba/rise: top rising related queries with stock
  stocks/ba/hist: plot historical RHI and AHI data by hour
  stocks/ba/jcdr: Jim Cramer's daily recommendations
  stocks/ba/jctr: Jim Cramer's recommendations by ticker
  stocks/fa/load: load a specific stock ticker for analysis
  stocks/fa/_ticker: Ticker
  stocks/fa/_company_overview: Company Overview
  stocks/fa/enterprise: company enterprise value
  stocks/fa/overview: financial overview of the company
  stocks/fa/divs: show historical dividends for company
  stocks/fa/splits: stock split and reverse split events since IPO
  stocks/fa/rating: analyst prices and ratings over time of the company
  stocks/fa/rot: number of analyst ratings over time on a monthly basis
  stocks/fa/score: value investing scores for any time period
  stocks/fa/warnings: company warnings according to Sean Seah book
  stocks/fa/_management_shareholders: Management and Ownership
  stocks/fa/mgmt: management team of the company
  stocks/fa/shrs: shareholders (insiders, institutions and mutual funds)
  stocks/fa/supplier: list of suppliers for the company
  stocks/fa/customer: list of customers of the company
  stocks/fa/_financial_statements: Financial Statements
  stocks/fa/income: income statements of the company
  stocks/fa/balance: balance sheet statements of the company
  stocks/fa/cash: cash flow statements of the company
  stocks/fa/growth: growth of financial statement items and ratios
  stocks/fa/metrics: key financial metrics over time
  stocks/fa/ratios: extensive set of ratios over time
  stocks/fa/dupont: detailed breakdown for Return on Equity (RoE)
  stocks/fa/fraud: key fraud ratios including M-score, Z-score and McKee
  stocks/fa/sec: obtain recent SEC filings of the company
  stocks/fa/analysis: analyse SEC filings with the help of machine learning
  stocks/fa/_future_estimations: Future Expectations
  stocks/fa/earnings: earnings dates and reported EPS
  stocks/fa/epsfc: Earning Estimate by Analysts - EPS
  stocks/fa/revfc: Earning Estimate by Analysts - Revenue
  stocks/fa/est: quarter and year analysts earnings estimates
  stocks/fa/pt: price targets over time
  stocks/fa/dcf: advanced Excel customizable discounted cash flow
  stocks/fa/dcfc: determine the (historical) discounted cash flow
  stocks/res/_ticker: Ticker
  stocks/res/macroaxis: www.macroaxis.com
  stocks/res/yahoo: www.finance.yahoo.com
  stocks/res/finviz: www.finviz.com
  stocks/res/marketwatch: www.marketwatch.com
  stocks/res/fool: www.fool.com
  stocks/res/businessinsider: www.markets.businessinsider.com
  stocks/res/bullrun: www.bullrun.com.br
  stocks/res/fmp: www.financialmodelingprep.com
  stocks/res/fidelity: www.eresearch.fidelity.com
  stocks/res/tradingview: www.tradingview.com
  stocks/res/marketchameleon: www.marketchameleon.com
  stocks/res/stockrow: www.stockrow.com
  stocks/res/barchart: www.barchart.com
  stocks/res/grufity: www.grufity.com
  stocks/res/fintel: www.fintel.com
  stocks/res/zacks: www.zacks.com
  stocks/res/macrotrends: www.macrotrends.net
  stocks/res/newsfilter: www.newsfilter.io
  stocks/res/stockanalysis: www.stockanalysis.com
  stocks/bt/_ticker: Ticker
  stocks/bt/whatif: what if you had bought X shares on day Y
  stocks/bt/ema: buy when price exceeds EMA(l)
  stocks/bt/emacross: buy when EMA(short) > EMA(long)
  stocks/bt/rsi: buy when RSI < low and sell when RSI > high
  stocks/bt/load: load a specific stock ticker for analysis
  stocks/ta/_ticker: Ticker
  stocks/ta/view: view historical data and trendlines
  stocks/ta/summary: technical summary report
  stocks/ta/recom: recommendation based on technical indicators
  stocks/ta/_overlap_: Overlap
  stocks/ta/ema: exponential moving average
  stocks/ta/sma: simple moving average
  stocks/ta/wma: weighted moving average
  stocks/ta/hma: hull moving average
  stocks/ta/zlma: zero lag moving average
  stocks/ta/vwap: volume weighted average price
  stocks/ta/_momentum_: Momentum
  stocks/ta/cci: commodity channel index
  stocks/ta/macd: moving average convergence/divergence
  stocks/ta/rsi: relative strength index
  stocks/ta/rsp: relative strength percentile
  stocks/ta/stoch: stochastic oscillator
  stocks/ta/fisher: fisher transform
  stocks/ta/cg: centre of gravity
  stocks/ta/clenow: clenow volatility adjusted momentum
  stocks/ta/demark: Tom Demark's sequential indicator
  stocks/ta/_trend_: Trend
  stocks/ta/adx: average directional movement index
  stocks/ta/aroon: aroon indicator
  stocks/ta/_volatility_: Volatility
  stocks/ta/bbands: bollinger bands
  stocks/ta/donchian: donchian channels
  stocks/ta/kc: keltner channels
  stocks/ta/atr: average true range
  stocks/ta/_volume_: Volume
  stocks/ta/ad: accumulation/distribution line
  stocks/ta/adosc: chaikin oscillator
  stocks/ta/obv: on balance volume
  stocks/ta/_custom_: Custom
  stocks/ta/fib: fibonacci retracement
  stocks/qa/load: load new ticker
  stocks/qa/pick: pick target column for analysis
  stocks/qa/_ticker: Ticker
  stocks/qa/_target: Target Column
  stocks/qa/_statistics_: Statistics
  stocks/qa/summary: brief summary statistics of loaded stock
  stocks/qa/normality: normality statistics and tests
  stocks/qa/unitroot: unit root test for stationarity (ADF, KPSS)
  stocks/qa/_plots_: Plots
  stocks/qa/line: line plot of selected target
  stocks/qa/hist: histogram with density plot
  stocks/qa/cdf: cumulative distribution function
  stocks/qa/bw: box and whisker plot
  stocks/qa/acf: (partial) auto-correlation function differentials of prices
  stocks/qa/qqplot: residuals against standard normal curve
  stocks/qa/_rolling_metrics_: Rolling Metrics
  stocks/qa/rolling: rolling mean and std deviation of prices
  stocks/qa/spread: rolling variance and std deviation of prices
  stocks/qa/quantile: rolling median and quantile of prices
  stocks/qa/skew: rolling skewness of distribution of prices
  stocks/qa/kurtosis: rolling kurtosis of distribution of prices
  stocks/qa/_risk_: Risk
  stocks/qa/var: display value at risk
  stocks/qa/es: display expected shortfall
  stocks/qa/sh: display sharpe ratio
  stocks/qa/so: display sortino ratio
  stocks/qa/om: display omega ratio
  stocks/qa/_other_: Other
  stocks/qa/raw: print raw data
  stocks/qa/decompose: decomposition in cyclic-trend, season, and residuals of prices
  stocks/qa/cusum: detects abrupt changes using cumulative sum algorithm of prices
  stocks/qa/capm: capital asset pricing model
  stocks/qa/beta: display beta w.r.t to any reference ticker
  crypto/load: load a specific cryptocurrency for analysis
  crypto/find: find coins
  crypto/price: real-time price and interval of confidence
  crypto/_symbol: Coin
  crypto/_interval: Interval (min)
  crypto/_source: Source
  crypto/_exchange: Exchange
  crypto/headlines: crypto sentiment from 15+ major news headlines
  crypto/candle: view a candle chart for a specific cryptocurrency
  crypto/prt: potential returns (e.g. upside if ETH reaches BTC market cap)
  crypto/disc: discover trending cryptocurrencies,     top gainers, losers, top sentiment
  crypto/ov: overview of the cryptocurrencies,       market cap, DeFi, latest news, top exchanges, stables
  crypto/onchain: information on different blockchains,   eth gas fees, whale alerts, DEXes info
  crypto/defi: decentralized finance information,      dpi, llama, tvl, lending, borrow, funding
  crypto/tools: explore different tools                 apytoapr, il
  crypto/nft: non-fungible tokens,                    today drops
  crypto/dd: due-diligence for loaded coin,          coin information, social media, market stats
  crypto/ta: technical analysis for loaded coin,     ema, macd, rsi, adx, bbands, obv
  crypto/forecast: forecast techniques,                    rnn, nbeats, transformer, block rnn
  crypto/qa: quantitative analysis                   decompose, cusum, residuals analysis
  crypto/disc/top: top coins
  crypto/disc/trending: trending coins
  crypto/disc/gainers: top gainers
  crypto/disc/losers: top losers
  crypto/disc/search: search for coins
  crypto/disc/nft: top non fungible tokens
  crypto/disc/games: top blockchain games
  crypto/disc/dapps: top decentralized apps
  crypto/disc/dex: top decentralized exchanges
  crypto/ov/defi: global DeFi market info
  crypto/ov/stables: stablecoins
  crypto/ov/exrates: coin exchange rates
  crypto/ov/indexes: crypto indexes
  crypto/ov/derivatives: crypto derivatives
  crypto/ov/categories: crypto categories
  crypto/ov/hold: ethereum, bitcoin holdings overview statistics
  crypto/ov/hm: crypto heatmap
  crypto/ov/info: basic info about all coins available
  crypto/ov/markets: market related info about all coins available
  crypto/ov/exmarkets: all available markets on given exchange
  crypto/ov/platforms: list blockchain platforms eg. ethereum, solana, kusama, terra
  crypto/ov/contracts: all smart contracts for given platform
  crypto/ov/pairs: info about available trading pairs
  crypto/ov/news: recent crypto news
  crypto/ov/wf: overall withdrawal fees
  crypto/ov/ewf: overall exchange withdrawal fees
  crypto/ov/wfpe: crypto withdrawal fees per exchange
  crypto/ov/altindex: altcoin season index (75% of top 50 coins perform better than BTC)
  crypto/ov/btcrb: display bitcoin rainbow price chart (logarithmic regression)
  crypto/ov/ch: lists major crypto-related hacks
  crypto/ov/cr: crypto supply or borrow interest rates
  crypto/ov/fun: explore projects based on fundamental metrics
  crypto/onchain/hr: check blockchain hashrate over time (BTC or ETH)
  crypto/onchain/btccp: displays BTC circulating supply
  crypto/onchain/btcct: displays BTC confirmed transactions
  crypto/onchain/btcblockdata: displays BTC single block data
  crypto/onchain/gwei: check current eth gas fees
  crypto/onchain/whales: check crypto wales transactions
  crypto/onchain/lt: last trades by dex or month
  crypto/onchain/dvcp: daily volume for crypto pair
  crypto/onchain/tv: token volume on DEXes
  crypto/onchain/ueat: unique ethereum addresses which made a transaction
  crypto/onchain/ttcp: top traded crypto pairs on given decentralized exchange
  crypto/onchain/baas: bid, ask prices, average spread for given crypto pair
  crypto/onchain/dt: daily transactions of eth tokens
  crypto/onchain/ds: stats of eth platform (daily users; fees)
  crypto/onchain/tvl: total value locked of ERC20 tokens
  crypto/onchain/_address: Ethereum address
  crypto/onchain/_type: Address type
  crypto/onchain/_ethereum_: Ethereum
  crypto/onchain/address: load ethereum address of token, account or transaction
  crypto/onchain/top: top ERC20 tokens
  crypto/onchain/balance: check ethereum balance
  crypto/onchain/hist: ethereum balance history (transactions)
  crypto/onchain/info: ERC20 token info
  crypto/onchain/holders: top ERC20 token holders
  crypto/onchain/th: ERC20 token history
  crypto/onchain/prices: ERC20 token historical prices
  crypto/onchain/tx: ethereum blockchain transaction info
  crypto/defi/newsletter: recent DeFi related newsletters
  crypto/defi/dpi: DeFi protocols listed on DefiPulse
  crypto/defi/vaults: top DeFi Vaults on different blockchains
  crypto/defi/tokens: tokens trade-able on Uniswap
  crypto/defi/stats: base statistics about Uniswap
  crypto/defi/pairs: recently added pairs on Uniswap
  crypto/defi/pools: pools by volume on Uniswap
  crypto/defi/swaps: recent swaps done on Uniswap
  crypto/defi/ldapps: lists dApps
  crypto/defi/gdapps: top DeFi dApps grouped by chain
  crypto/defi/stvl: historical values of the total sum of TVLs from all dApps
  crypto/defi/dtvl: historical total value locked (TVL) by dApp
  crypto/defi/aterra: 30-day history of specified asset in terra address
  crypto/defi/ayr: 30-day history of anchor yield reserve
  crypto/defi/sinfo: staking info for provided terra account address
  crypto/defi/validators: information about terra blockchain validators
  crypto/defi/govp: terra blockchain governance proposals list
  crypto/defi/gacc: terra blockchain account growth history
  crypto/defi/sratio: terra blockchain staking ratio history
  crypto/defi/sreturn: terra blockchain staking returns history
  crypto/defi/lcsc: Luna circulating supply changes
  crypto/defi/anchor: anchor earnings data
  crypto/tools/aprtoapy: convert apr to apy
  crypto/tools/il: calculate impermanent loss
  crypto/nft/fp: collection sales/floor price
  crypto/nft/collections: top ethereum collections
  crypto/nft/stats: collection stats
  crypto/dd/_overview_: Overview
  crypto/dd/_market_: Market
  crypto/dd/_metrics_: Metrics
  crypto/dd/_contributors_: Contributors and Investors
  crypto/dd/_tokenomics_: Tokenomics
  crypto/dd/_roadmap_: Roadmap and News
  crypto/dd/_activity_: Activity and Community
  crypto/dd/load: load a specific cryptocurrency for analysis
  crypto/dd/_symbol: Coin
  crypto/dd/_source: Source
  crypto/dd/info: information about loaded coin
  crypto/dd/market: market stats about loaded coin
  crypto/dd/ath: all time high related stats for loaded coin
  crypto/dd/atl: all time low related stats for loaded coin
  crypto/dd/web: found websites for loaded coin e.g forum, homepage
  crypto/dd/social: social portals urls for loaded coin, e.g reddit, twitter
  crypto/dd/score: different kind of scores for loaded coin, e.g developer score, sentiment score
  crypto/dd/dev: github, bitbucket coin development statistics
  crypto/dd/bc: links to blockchain explorers for loaded coin
  crypto/dd/desc: description on project - why, how, what
  crypto/dd/active: active addresses
  crypto/dd/nonzero: addresses with non-zero balances
  crypto/dd/change: 30d change of supply held on exchange wallets
  crypto/dd/eb: total balance held on exchanges (in percentage and units)
  crypto/dd/oi: open interest per exchange
  crypto/dd/fundrate: funding rate per exchange
  crypto/dd/liquidations: daily liquidation stats for loaded coin
  crypto/dd/basic: basic information about loaded coin
  crypto/dd/ps: price and supply related metrics for loaded coin
  crypto/dd/mkt: all markets for loaded coin
  crypto/dd/ex: all exchanges where loaded coin is listed
  crypto/dd/twitter: tweets for loaded coin
  crypto/dd/events: events related to loaded coin
  crypto/dd/balance: coin balance
  crypto/dd/trades: last trades
  crypto/dd/ob: order book
  crypto/dd/stats: coin stats
  crypto/dd/mcapdom: market cap dominance
  crypto/dd/mt: messari timeseries e.g. twitter followers, circ supply, etc
  crypto/dd/rm: roadmap
  crypto/dd/tk: tokenomics e.g. circulating/max/total supply, emission type, etc
  crypto/dd/pi: project information e.g. technology details, public repos, audits, vulns
  crypto/dd/team: contributors (individuals and organizations)
  crypto/dd/inv: investors (individuals and organizations)
  crypto/dd/gov: governance details
  crypto/dd/fr: fundraising details e.g. treasury accounts, sales rounds, allocation
  crypto/dd/links: links e.g. whitepaper, github, twitter, youtube, reddit, telegram
  crypto/dd/gh: github activity over time
  crypto/dd/news: loaded coin's most recent news
  crypto/dd/funot: fundamental metric over time
  crypto/ta/_ticker: Coin loaded
  crypto/ta/tv: open interactive chart on
  crypto/ta/_overlap_: Overlap
  crypto/ta/ema: exponential moving average
  crypto/ta/sma: simple moving average
  crypto/ta/wma: weighted moving average
  crypto/ta/hma: hull moving average
  crypto/ta/zlma: zero lag moving average
  crypto/ta/vwap: volume weighted average price
  crypto/ta/_momentum_: Momentum
  crypto/ta/cci: commodity channel index
  crypto/ta/macd: moving average convergence/divergence
  crypto/ta/rsi: relative strength index
  crypto/ta/stoch: stochastic oscillator
  crypto/ta/fisher: fisher transform
  crypto/ta/cg: centre of gravity
  crypto/ta/_trend_: Trend
  crypto/ta/adx: average directional movement index
  crypto/ta/aroon: aroon indicator
  crypto/ta/_volatility_: Volatility
  crypto/ta/bbands: bollinger bands
  crypto/ta/donchian: donchian channels
  crypto/ta/kc: keltner channels
  crypto/ta/_volume_: Volume
  crypto/ta/ad: accumulation/distribution line
  crypto/ta/adosc: chaikin oscillator
  crypto/ta/obv: on balance volume
  crypto/ta/_custom_: Custom
  crypto/ta/fib: fibonacci retracement
  crypto/qa/load: load new ticker
  crypto/qa/pick: pick target column for analysis
  crypto/qa/_ticker: Ticker
  crypto/qa/_target: Target Column
  crypto/qa/_statistics_: Statistics
  crypto/qa/summary: brief summary statistics of loaded stock
  crypto/qa/normality: normality statistics and tests
  crypto/qa/unitroot: unit root test for stationarity (ADF, KPSS)
  crypto/qa/_plots_: Plots
  crypto/qa/line: line plot of selected target
  crypto/qa/hist: histogram with density plot
  crypto/qa/cdf: cumulative distribution function
  crypto/qa/bw: box and whisker plot
  crypto/qa/acf: (partial) auto-correlation function differentials of prices
  crypto/qa/qqplot: residuals against standard normal curve
  crypto/qa/_rolling_metrics_: Rolling Metrics
  crypto/qa/rolling: rolling mean and std deviation of prices
  crypto/qa/spread: rolling variance and std deviation of prices
  crypto/qa/quantile: rolling median and quantile of prices
  crypto/qa/skew: rolling skewness of distribution of prices
  crypto/qa/kurtosis: rolling kurtosis of distribution of prices
  crypto/qa/_other_: Other
  crypto/qa/raw: print raw data
  crypto/qa/decompose: decomposition in cyclic-trend, season, and residuals of prices
  crypto/qa/cusum: detects abrupt changes using cumulative sum algorithm of prices
  etf/search: search ETF by name or description
  etf/load: load ETF data
  etf/_symbol: Symbol
  etf/_major_holdings: Major holdings
  etf/ca: comparison analysis,          get similar, historical, correlation, financials
  etf/disc: discover ETFs,                gainers/decliners/active
  etf/scr: screener ETFs,                overview/performance, using preset filters
  etf/overview: get overview
  etf/holdings: top company holdings
  etf/weights: sector weights allocation
  etf/candle: view a candle chart for ETF
  etf/news: latest news of the company
  etf/compare: compare multiple different ETFs
  etf/ta: technical analysis,           ema, macd, rsi, adx, bbands, obv
  etf/disc/gainers: top gainers
  etf/disc/decliners: top decliners
  etf/disc/active: most active
  etf/scr/view: view available presets
  etf/scr/set: set one of the available presets
  etf/scr/_preset: Preset
  etf/scr/screen: screen ETF using preset selected
  etf/scr/sbc: screen by category
  etf/ta/_ticker: ETF
  etf/ta/_overlap_: Overlap
  etf/ta/ema: exponential moving average
  etf/ta/sma: simple moving average
  etf/ta/wma: weighted moving average
  etf/ta/hma: hull moving average
  etf/ta/zlma: zero lag moving average
  etf/ta/vwap: volume weighted average price
  etf/ta/_momentum_: Momentum
  etf/ta/cci: commodity channel index
  etf/ta/macd: moving average convergence/divergence
  etf/ta/rsi: relative strength index
  etf/ta/stoch: stochastic oscillator
  etf/ta/fisher: fisher transform
  etf/ta/cg: centre of gravity
  etf/ta/_trend_: Trend
  etf/ta/adx: average directional movement index
  etf/ta/aroon: aroon indicator
  etf/ta/_volatility_: Volatility
  etf/ta/bbands: bollinger bands
  etf/ta/donchian: donchian channels
  etf/ta/kc: keltner channels
  etf/ta/_volume_: Volume
  etf/ta/ad: accumulation/distribution line
  etf/ta/adosc: chaikin oscillator
  etf/ta/obv: on balance volume
  etf/ta/_custom_: Custom
  etf/ta/fib: fibonacci retracement
  economy/_database_: Databases
  economy/_stored: Stored datasets
  economy/overview: show a market overview of either indices, bonds or currencies
  economy/futures: display a futures and commodities overview
  economy/map: S&P500 index stocks map
  economy/bigmac: The Economist Big Mac index
  economy/macro: collect macro data for a country or countries
  economy/fred: collect macro data from FRED based on a series ID
  economy/index: find and plot any (major) index on the market
  economy/treasury: obtain U.S. treasury rates
  economy/ycrv: show sovereign yield curves
  economy/spread: show bond spread matrix
  economy/events: show economic calendar
  economy/edebt: show external debt statistics for various countries
  economy/plot: plot data from the above commands together
  economy/rtps: real-time performance sectors
  economy/valuation: valuation of sectors, industry, country
  economy/performance: performance of sectors, industry, country
  economy/spectrum: spectrum of sectors, industry, country
  economy/eval: create new series by performing operations on loaded data
  economy/forecast: forecast techniques; rnn, nbeats, transformer, block rnn
  economy/qa: Open quantitative analysis menu with stored data
  economy/qa/pick: pick new series from stored economy data
  economy/qa/_series: Selected series
  economy/qa/_statistics_: Statistics
  economy/qa/summary: brief summary statistics of loaded stock
  economy/qa/normality: normality statistics and tests
  economy/qa/unitroot: unit root test for stationarity (ADF, KPSS)
  economy/qa/_plots_: Plots
  economy/qa/line: line plot of selected target
  economy/qa/hist: histogram with density plot
  economy/qa/cdf: cumulative distribution function
  economy/qa/bw: box and whisker plot
  economy/qa/acf: (partial) auto-correlation function differentials of prices
  economy/qa/qqplot: residuals against standard normal curve
  economy/qa/_rolling_metrics_: Rolling Metrics
  economy/qa/rolling: rolling mean and std deviation of prices
  economy/qa/spread: rolling variance and std deviation of prices
  economy/qa/quantile: rolling median and quantile of prices
  economy/qa/skew: rolling skewness of distribution of prices
  economy/qa/kurtosis: rolling kurtosis of distribution of prices
  economy/qa/_other_: Other
  economy/qa/raw: print raw data
  economy/qa/decompose: decomposition in cyclic-trend, season, and residuals of prices
  economy/qa/cusum: detects abrupt changes using cumulative sum algorithm of prices
  forex/_ticker: Ticker
  forex/_from: From
  forex/_to: To
  forex/_source: Source
  forex/quote: get last quote
  forex/load: get historical data
  forex/candle: show candle plot for loaded pair
  forex/fwd: get forward rates for loaded pair
  forex/ta: technical analysis,          ema, macd, rsi, adx, bbands, obv
  forex/qa: quantitative analysis,       decompose, cusum, residuals analysis
  forex/forex: Forex brokerages
  forex/forecast: forecast techniques
  forex/oanda: Oanda menu
  forex/ta/_currency: Currency pair loaded
  forex/ta/_source: Source
  forex/ta/_overlap_: Overlap
  forex/ta/ema: exponential moving average
  forex/ta/sma: simple moving average
  forex/ta/zlma: zero lag moving average
  forex/ta/_momentum_: Momentum
  forex/ta/cci: commodity channel index
  forex/ta/macd: moving average convergence/divergence
  forex/ta/rsi: relative strength index
  forex/ta/stoch: stochastic oscillator
  forex/ta/fisher: fisher transform
  forex/ta/cg: centre of gravity
  forex/ta/_trend_: Trend
  forex/ta/adx: average directional movement index
  forex/ta/aroon: aroon indicator
  forex/ta/_volatility_: Volatility
  forex/ta/bbands: bollinger bands
  forex/ta/donchian: donchian channels
  forex/ta/_custom_: Custom
  forex/ta/fib: fibonacci retracement
  forex/qa/pick: pick target column for analysis
  forex/qa/_pair: Pair
  forex/qa/_target: Target
  forex/qa/_statistics_: Statistics
  forex/qa/summary: brief summary statistics of loaded stock
  forex/qa/normality: normality statistics and tests
  forex/qa/unitroot: unit root test for stationarity (ADF, KPSS)
  forex/qa/_plots_: Plots
  forex/qa/line: line plot of selected target
  forex/qa/hist: histogram with density plot
  forex/qa/cdf: cumulative distribution function
  forex/qa/bw: box and whisker plot
  forex/qa/acf: (partial) auto-correlation function differentials of prices
  forex/qa/qqplot: residuals against standard normal curve
  forex/qa/_rolling_metrics_: Rolling Metrics
  forex/qa/rolling: rolling mean and std deviation of prices
  forex/qa/spread: rolling variance and std deviation of prices
  forex/qa/quantile: rolling median and quantile of prices
  forex/qa/skew: rolling skewness of distribution of prices
  forex/qa/kurtosis: rolling kurtosis of distribution of prices
  forex/qa/_other_: Other
  forex/qa/raw: print raw data
  forex/qa/decompose: decomposition in cyclic-trend, season, and residuals of prices
  forex/qa/cusum: detects abrupt changes using cumulative sum algorithm of prices
  forex/oanda/summary: shows account summary
  forex/oanda/calendar: show calendar
  forex/oanda/list: list order history
  forex/oanda/pending: get information on pending orders
  forex/oanda/cancel: cancel a pending order by ID -i order ID
  forex/oanda/positions: get open positions
  forex/oanda/trades: list open trades
  forex/oanda/closetrade: close a trade by id
  forex/oanda/from: select the "from" currency in a forex pair
  forex/oanda/to: select the "to" currency in a forex pair
  forex/oanda/_loaded: Loaded instrument
  forex/oanda/_from: From
  forex/oanda/_to: To
  forex/oanda/_source: Source
  forex/oanda/candles: show candles
  forex/oanda/price: shows price for selected instrument
  forex/oanda/order: place limit order -u NUMBER of units -p price
  forex/oanda/orderbook: print orderbook
  forex/oanda/positionbook: print positionbook
  funds/country: set a country for filtering
  funds/_country: Current Country
  funds/search: search for Mutual Funds
  funds/load: load historical fund data
  funds/_fund: Current Fund
  funds/info: get fund information
  funds/plot: plot loaded historical fund data
  funds/sector: sector weightings
  funds/equity: equity holdings
  funds/alswe: display fund allocation (sector, country, holdings)
  funds/infoswe: get fund information
  funds/forecast: forecasting techniques
  funds/country_ms: set a country for filtering
  funds/holdings: holdings of the loaded funds
  funds/carbon: carbon metrics
  funds/exclusion: exclusion policy
  funds/_country_ms: Current Country MorningStar
  alternative/hn: Hacker News most popular stories
  alternative/covid: COVID menu,                 cases, deaths, rates
  alternative/oss: Open Source menu,           star history, repos information
  alternative/realestate: Real Estate menu,           sold prices, HPIs
  alternative/covid/slopes: get countries with highest slope in cases
  alternative/covid/country: select country for data
  alternative/covid/_country: Country
  alternative/covid/ov: get overview (cases and deaths) for selected country
  alternative/covid/deaths: get deaths for selected country
  alternative/covid/cases: get cases for selected country
  alternative/covid/rates: get death/cases rate for selected country
  alternative/oss/rossidx: the fastest-growing open-source startups
  alternative/oss/rs: repo summary
  alternative/oss/sh: repo star history
  alternative/oss/tr: top starred repos
  alternative/realestate/sales: list UK house sales via postcode
  alternative/realestate/_postcode: UK Postcode
  alternative/realestate/townsales: list UK house sales via town
  alternative/realestate/_town: Town
  alternative/realestate/_startdate: Start Date <YYYY-MM-DD>
  alternative/realestate/_enddate: End Date <YYYY-MM-DD>
  alternative/realestate/regionstats: retrieve UK sold house price stats by region
  alternative/realestate/_region: Region
  econometrics/_data_loc: Looking for data in
  econometrics/load: load a dataset (also works with StatsModels datasets)
  econometrics/export: export a processed dataset
  econometrics/remove: remove one of the loaded datasets
  econometrics/options: show available column-dataset options
  econometrics/_loaded: Loaded files and data columns
  econometrics/_exploration_: Exploration
  econometrics/show: show a portion of a loaded dataset
  econometrics/plot: plot data from a dataset
  econometrics/type: change types of the columns or display their types
  econometrics/desc: show descriptive statistics of a dataset
  econometrics/index: set (multi) index based on columns
  econometrics/clean: clean a dataset by filling or dropping NaNs
  econometrics/modify: combine columns of datasets and delete or rename columns
  econometrics/add: Add columns to dataset with option to use formulas
  econometrics/delete: Delete columns from dataset
  econometrics/combine: Combine columns from different datasets
  econometrics/rename: Rename column from dataset
  econometrics/_regression_: Regression
  econometrics/_regression_tests_: Regression Tests
  econometrics/ols: fit a (multi) linear regression model
  econometrics/norm: perform normality tests on a column of a dataset
  econometrics/root: perform unitroot tests (ADF & KPSS) on a column of a dataset
  econometrics/panel: estimate model based on various regression techniques
  econometrics/compare: compare results of all estimated models
  econometrics/_tests_: Tests
  econometrics/dwat: Durbin-Watson autocorrelation test on the residuals of the regression
  econometrics/bgod: Breusch-Godfrey autocorrelation tests with lags on the residuals of the regression
  econometrics/bpag: Breusch-Pagan heteroscedasticity test on the residuals of the regression
  econometrics/granger: Granger causality tests on two columns
  econometrics/coint: co-integration test on a multitude of columns
  portfolio/bro: brokers holdings,   supports robinhood, ally, degiro, coinbase
  portfolio/po: portfolio optimization,  optimize your portfolio weights efficiently
  portfolio/load: load transactions into the portfolio (use load --example for an example)
  portfolio/_loaded: Loaded transactions
  portfolio/_riskfreerate: Risk Free Rate
  portfolio/show: show existing transactions
  portfolio/bench: define the benchmark
  portfolio/_benchmark: Benchmark
  portfolio/_graphs_: Graphs
  portfolio/holdv: holdings of assets (absolute value)
  portfolio/holdp: portfolio holdings of assets (in percentage)
  portfolio/cret: cumulative returns
  portfolio/yret: yearly returns
  portfolio/mret: monthly returns
  portfolio/dret: daily returns
  portfolio/distr: distribution of daily returns
  portfolio/maxdd: maximum drawdown
  portfolio/rvol: rolling volatility
  portfolio/rsharpe: rolling sharpe
  portfolio/rsort: rolling sortino
  portfolio/rbeta: rolling beta
  portfolio/_metrics_: Metrics
  portfolio/alloc: allocation on an asset, sector, countries or regions basis
  portfolio/attrib: display sector attribution of the portfolio compared to the S&P 500
  portfolio/summary: all portfolio vs benchmark metrics for a certain period of choice
  portfolio/metric: portfolio vs benchmark metric for all different periods
  portfolio/perf: performance of the portfolio versus benchmark
  portfolio/_risk_: Risk Metrics
  portfolio/var: display value at risk
  portfolio/es: display expected shortfall
  portfolio/om: display omega ratio
  portfolio/bro/ally: Ally Invest Menu
  portfolio/bro/degiro: Degiro Menu
  portfolio/bro/rh: Robinhood Menu
  portfolio/bro/cb: Coinbase Pro Menu
  portfolio/bro/ally/holdings: show account holdings
  portfolio/bro/ally/history: show history of your account
  portfolio/bro/ally/balances: show balance details of account
  portfolio/bro/ally/_info_: Stock Information
  portfolio/bro/ally/quote: get stock quote
  portfolio/bro/ally/movers: get ranked lists of movers
  portfolio/bro/degiro/login: connect to degiro's api
  portfolio/bro/degiro/logout: disconnect from degiro's api
  portfolio/bro/degiro/hold: view holdings
  portfolio/bro/degiro/lookup: view search for a product by name
  portfolio/bro/degiro/create: create an order
  portfolio/bro/degiro/update: update an order
  portfolio/bro/degiro/cancel: cancel an order using the id
  portfolio/bro/degiro/pending: view pending orders
  portfolio/bro/degiro/companynews: view news about a company with it's isin
  portfolio/bro/degiro/lastnews: view latest news
  portfolio/bro/degiro/topnews: view top news preview
  portfolio/bro/degiro/paexport: csv export for portfolio analysis
  portfolio/bro/rh/login: login to robinhood
  portfolio/bro/rh/holdings: show account holdings in stocks
  portfolio/bro/rh/history: show equity history of your account
  portfolio/bro/cb/account: show balance of your account
  portfolio/bro/cb/history: show history of your account
  portfolio/bro/cb/deposits: show all your deposits or internal transfers
  portfolio/bro/cb/orders: show all your orders
  portfolio/po/file: file that contains portfolio risk parameters (use about for the parameter template)
  portfolio/po/load: load tickers and categories from .xlsx or .csv file (use load --example for an example)
  portfolio/po/_loaded: Portfolio loaded
  portfolio/po/_tickers: Tickers
  portfolio/po/_categories: Categories
  portfolio/po/params/load: select portfolio parameter file (use about for the parameter template)
  portfolio/po/params: specify and show portfolio risk parameters
  portfolio/po/_parameter: Parameter file
  portfolio/po/_mean_risk_optimization_: Mean Risk Optimization
  portfolio/po/maxsharpe: maximal Sharpe ratio portfolio (a.k.a the tangency portfolio)
  portfolio/po/minrisk: minimum risk portfolio
  portfolio/po/maxutil: maximal risk averse utility function
  portfolio/po/maxret: maximal return portfolio
  portfolio/po/maxdiv: maximum diversification portfolio
  portfolio/po/maxdecorr: maximum decorrelation portfolio
  portfolio/po/blacklitterman: black litterman portfolio
  portfolio/po/ef: show the efficient frontier
  portfolio/po/_risk_parity_optimization_: Risk Parity Optimization
  portfolio/po/riskparity: risk parity portfolio using risk budgeting approach
  portfolio/po/relriskparity: relaxed risk parity using least squares approach
  portfolio/po/_hierarchical_clustering_models_: Hierarchical Clustering Models
  portfolio/po/hrp: hierarchical risk parity
  portfolio/po/herc: hierarchical equal risk contribution
  portfolio/po/nco: nested clustering optimization
  portfolio/po/_other_optimization_techniques_: Other Optimization Techniques
  portfolio/po/equal: equal weighted portfolio
  portfolio/po/mktcap: weighted according to market cap
  portfolio/po/_optimized_portfolio: Optimized portfolio
  portfolio/po/rpf: remove portfolios from the list of saved portfolios
  portfolio/po/show: show selected portfolios and categories from the list of saved portfolios
  portfolio/po/plot: plot selected charts from the list of saved portfolios
  portfolio/po/params/_loaded: Loaded file
  portfolio/po/params/file: load portfolio risk parameters
  portfolio/po/params/save: save portfolio risk parameters to specified file
  portfolio/po/params/_model: Model of interest
  portfolio/po/params/clear: clear model of interest from filtered parameters
  portfolio/po/params/set: set model of interest to filter parameters
  portfolio/po/params/arg: set a different value for an argument
  portfolio/po/params/_parameters_: Parameters
  dashboards/stocks: historic stock information
  dashboards/forecast: forecasting for timeseries datasets
  dashboards/forecasting: forecasting for timeseries datasets
  dashboards/correlation: stock correlations
  dashboards/vsurf: options volatility surface
  dashboards/chains: options chain analysis
  dashboards/shortdata: finra shortdata analysis
  dashboards/crypto: cryptocurrency exchange rates against USD
  dashboards/futures: historical futures performance
  reports: customizable research reports through jupyter notebooks
  reports/_reports_: Build and run your custom reports or try one of our templates
  reports/_OpenBB_reports_: OpenBB reports
  reports/_Custom_reports_: Custom reports
  reports/run: Run a Jupyter notebook from OpenBBUserData/reports/custom reports
  forecast/_disclaimer_: DISCLAIMER
  forecast/_data_loc: Looking for data in
  forecast/load: load a dataset from csv
  forecast/_loaded: Loaded files and data columns
  forecast/_exploration_: Exploration
  forecast/show: Show a portion of a loaded dataset
  forecast/plot: Plot a specific column of a loaded dataset
  forecast/clean: Clean a dataset by filling or dropping NaNs
  forecast/desc: Show descriptive statistics of a dataset
  forecast/corr: Plot the correlation coefficients for dataset features
  forecast/season: Plot the seasonality for a dataset column
  forecast/combine: Combine columns from different datasets
  forecast/delete: Delete columns from dataset
  forecast/rename: Rename columns from dataset
  forecast/export: Export a processed dataset
  forecast/_feateng_: Feature Engineering
  forecast/ema: Add Exponentially Weighted Moving Average
  forecast/sto: Add Stochastic Oscillator %K and %D
  forecast/rsi: Add Relative Strength Index
  forecast/roc: Add Rate of Change
  forecast/mom: Add Momentum
  forecast/delta: Add % Change
  forecast/atr: Add Average True Range
  forecast/signal: Add Price Signal (short vs. long term)
  forecast/_tsforecasting_: TimeSeries Forecasting
  forecast/autoarima: Automatic ARIMA Model
  forecast/autoselect: Select best statistical model from AutoARIMA, AutoETS, AutoCES, MSTL, etc.
  forecast/autoces: Automatic Complex Exponential Smoothing Model
  forecast/autoets: Automatic ETS (Error, Trend, Seasonality) Model
  forecast/mstl: Multiple Seasonalities and Trend using Loess (MSTL) Model
  forecast/rwd: Random Walk with Drift Model
  forecast/arima: Arima (Non-darts)
  forecast/expo: Probabilistic Exponential Smoothing
  forecast/theta: Theta Method
  forecast/linregr: Probabilistic Linear Regression (feat. Past covariates and Explainability)
  forecast/regr: Regression (feat. Past covariates and Explainability)
  forecast/rnn: Probabilistic Recurrent Neural Network (RNN, LSTM, GRU)
  forecast/brnn: Block Recurrent Neural Network (RNN, LSTM, GRU) (feat. Past covariates)
  forecast/nbeats: Neural Bayesian Estimation (feat. Past covariates)
  forecast/seasonalnaive: Seasonal Naive Model
  forecast/tcn: Temporal Convolutional Neural Network (feat. Past covariates)
  forecast/trans: Transformer Network (feat. Past covariates)
  forecast/tft: Temporal Fusion Transformer Network(feat. Past covariates)
  forecast/nhits: Neural Hierarchical Interpolation (feat. Past covariates)
<<<<<<< HEAD
  forecast/_misc_: Miscellaneous AI Tools
  forecast/whisper: Transcribe, translate and summarize videos
=======
  forecast/_anomaly_: Anomaly Detection
  forecast/anom: Quantile Anomaly Detector
>>>>>>> f1a824a1
  forecast/_comingsoon_: Coming Soon<|MERGE_RESOLUTION|>--- conflicted
+++ resolved
@@ -1089,11 +1089,8 @@
   forecast/trans: Transformer Network (feat. Past covariates)
   forecast/tft: Temporal Fusion Transformer Network(feat. Past covariates)
   forecast/nhits: Neural Hierarchical Interpolation (feat. Past covariates)
-<<<<<<< HEAD
+  forecast/_anomaly_: Anomaly Detection
+  forecast/anom: Quantile Anomaly Detector
   forecast/_misc_: Miscellaneous AI Tools
   forecast/whisper: Transcribe, translate and summarize videos
-=======
-  forecast/_anomaly_: Anomaly Detection
-  forecast/anom: Quantile Anomaly Detector
->>>>>>> f1a824a1
   forecast/_comingsoon_: Coming Soon