--- conflicted
+++ resolved
@@ -7,11 +7,7 @@
 import os
 import os.path
 from pathlib import Path
-<<<<<<< HEAD
-from typing import List, Optional
-=======
 from typing import List, Optional, Union
->>>>>>> 424d073f
 
 import pytz
 
