--- conflicted
+++ resolved
@@ -46,29 +46,6 @@
 
     # Add list of arguments that the main parser accepts
     menu_parser = argparse.ArgumentParser(prog="gamestonk_terminal", add_help=False)
-<<<<<<< HEAD
-    menu_parser.add_argument(
-        "opt",
-        choices=[
-            "help",
-            "quit",
-            "q",
-            "clear",
-            "load",
-            "view",
-            "export",
-            "disc",
-            "mill",
-            "sen",
-            "res",
-            "ca",
-            "fa",
-            "ta",
-            "dd",
-            "pred",
-        ],
-    )
-=======
     choices = [
         "help",
         "quit",
@@ -88,7 +65,6 @@
     ]
     menu_parser.add_argument("opt", choices=choices)
     word_completer = WordCompleter(choices)
->>>>>>> 5ba8b6ac
 
     # Print first welcome message and help
     print("\nWelcome to Gamestonk Terminal 🚀\n")
